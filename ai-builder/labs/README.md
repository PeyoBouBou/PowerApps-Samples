--- conflicted
+++ resolved
@@ -18,21 +18,16 @@
 
 Please follow the steps below to set up the environment for use with AIBuilder Labs.
 
-<<<<<<< HEAD
 For binary classification, text classification, and object detection scenarios you will need some sample data in Microsoft Dataverse.
-=======
+
 For prediction, text classification, and object detection scenarios you will need some sample data in Microsoft Dataverse.
->>>>>>> ad1e2316
+
 
 ### Manual data set up
 
 #### Step 1 : Import AIBuilderLabSolution_1_0_0_0 solution to the Dataverse environment
 
-<<<<<<< HEAD
 This creates 3 Dataverse entities - Object Detection Product, Health Feedback, and Online Shopping Intent.
-=======
-This creates 3 Dataverse entities:
->>>>>>> ad1e2316
 
 - Object Detection Product
 - Health Feedback
